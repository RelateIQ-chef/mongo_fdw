/*-------------------------------------------------------------------------
 *
 * connection.c
 * 		Foreign-data wrapper for remote MongoDB servers
 *
 * Portions Copyright (c) 2012-2014, PostgreSQL Global Development Group
 *
 * Portions Copyright (c) 2004-2014, EnterpriseDB Corporation.
 *
 * Portions Copyright (c) 2012–2014 Citus Data, Inc.
 *
 * IDENTIFICATION
 * 		connection.c
 *
 *-------------------------------------------------------------------------
 */
#include <sys/types.h>


#include "postgres.h"
#include "mongo_wrapper.h"
#include "mongo_fdw.h"

#include "access/xact.h"
#include "mb/pg_wchar.h"
#include "miscadmin.h"
#include "utils/hsearch.h"
#include "utils/memutils.h"
#include "utils/resowner.h"

/* Length of host */
#define HOST_LEN 256

/*
 * Connection cache hash table entry
 *
 * The lookup key in this hash table is the foreign server OID plus the user
 * mapping OID.  (We use just one connection per user per foreign server,
 * so that we can ensure all scans use the same snapshot during a query.)
 */
typedef struct ConnCacheKey
{
	Oid			serverid;		/* OID of foreign server */
	Oid			userid;			/* OID of local user whose mapping we use */
} ConnCacheKey;

typedef struct ConnCacheEntry
{
	ConnCacheKey key;		/* hash key (must be first) */
	MONGO_CONN *conn;		/* connection to foreign server, or NULL */
} ConnCacheEntry;

/*
 * Connection cache (initialized on first use)
 */
static HTAB *ConnectionHash = NULL;

/*
 * mongo_get_connection:
 * 			Get a mong connection which can be used to execute queries on
 * the remote Mongo server with the user's authorization. A new connection
 * is established if we don't already have a suitable one.
 */
MONGO_CONN*
<<<<<<< HEAD
#ifdef META_DRIVER
mongo_get_connection(char *host, int32 port, char *databaseName, char *user, char *password, char *readPreference)
#else
mongo_get_connection(char *host, int32 port, char *databaseName, char *user, char *password)
#endif
=======
mongo_get_connection(ForeignServer *server, UserMapping *user, MongoFdwOptions *opt)
>>>>>>> 2ad32382
{
	bool            found;
	ConnCacheEntry  *entry;
	ConnCacheKey    key;

	/* First time through, initialize connection cache hashtable */
	if (ConnectionHash == NULL)
	{
		HASHCTL	ctl;
		MemSet(&ctl, 0, sizeof(ctl));
		ctl.keysize = sizeof(ConnCacheKey);
		ctl.entrysize = sizeof(ConnCacheEntry);
		ctl.hash = tag_hash;
		/* allocate ConnectionHash in the cache context */
		ctl.hcxt = CacheMemoryContext;
		ConnectionHash = hash_create("mongo_fdw connections", 8,
							&ctl,
							HASH_ELEM | HASH_FUNCTION | HASH_CONTEXT);
	}

	/* Create hash key for the entry.  Assume no pad bytes in key struct */
	key.serverid = server->serverid;
	key.userid = user->userid;

	/*
	 * Find or create cached entry for requested connection.
	 */
	entry = hash_search(ConnectionHash, &key, HASH_ENTER, &found);
	if (!found)
	{
		/* initialize new hashtable entry (key is already filled in) */
		entry->conn = NULL;
	}
	if (entry->conn == NULL)
	{
<<<<<<< HEAD
#ifdef META_DRIVER
		entry->conn = MongoConnect(host, port, databaseName, user, password, readPreference);
#else
		entry->conn = MongoConnect(host, port, databaseName, user, password);
#endif
		
=======
		entry->conn = MongoConnect(opt->svr_address, opt->svr_port, opt->svr_database, opt->svr_username, opt->svr_password);
>>>>>>> 2ad32382
		elog(DEBUG3, "new mongo_fdw connection %p for server \"%s:%d\"",
			 entry->conn, opt->svr_address, opt->svr_port);
	}

	return entry->conn;
}

/*
 * mongo_cleanup_connection:
 * Delete all the cache entries on backend exists.
 */
void
mongo_cleanup_connection()
{
	HASH_SEQ_STATUS	scan;
	ConnCacheEntry *entry;

	if (ConnectionHash == NULL)
		return;

	hash_seq_init(&scan, ConnectionHash);
	while ((entry = (ConnCacheEntry *) hash_seq_search(&scan)))
	{
		if (entry->conn == NULL)
			continue;

		elog(DEBUG3, "disconnecting mongo_fdw connection %p", entry->conn);
		MongoDisconnect(entry->conn);
		entry->conn = NULL;
	}
}

/*
 * Release connection created by calling mongo_get_connection.
 */
void
mongo_release_connection(MONGO_CONN *conn)
{
	/*
	 * We don't close the connection indvisually  here, will do all connection
	 * cleanup on the backend exit.
	 */
}
<|MERGE_RESOLUTION|>--- conflicted
+++ resolved
@@ -62,15 +62,7 @@
  * is established if we don't already have a suitable one.
  */
 MONGO_CONN*
-<<<<<<< HEAD
-#ifdef META_DRIVER
-mongo_get_connection(char *host, int32 port, char *databaseName, char *user, char *password, char *readPreference)
-#else
-mongo_get_connection(char *host, int32 port, char *databaseName, char *user, char *password)
-#endif
-=======
 mongo_get_connection(ForeignServer *server, UserMapping *user, MongoFdwOptions *opt)
->>>>>>> 2ad32382
 {
 	bool            found;
 	ConnCacheEntry  *entry;
@@ -106,16 +98,11 @@
 	}
 	if (entry->conn == NULL)
 	{
-<<<<<<< HEAD
 #ifdef META_DRIVER
-		entry->conn = MongoConnect(host, port, databaseName, user, password, readPreference);
+		entry->conn = MongoConnect(opt->svr_address, opt->svr_port, opt->svr_database, opt->svr_username, opt->svr_password, opt->readPreference);
 #else
-		entry->conn = MongoConnect(host, port, databaseName, user, password);
+		entry->conn = MongoConnect(opt->svr_address, opt->svr_port, opt->svr_database, opt->svr_username, opt->svr_password);
 #endif
-		
-=======
-		entry->conn = MongoConnect(opt->svr_address, opt->svr_port, opt->svr_database, opt->svr_username, opt->svr_password);
->>>>>>> 2ad32382
 		elog(DEBUG3, "new mongo_fdw connection %p for server \"%s:%d\"",
 			 entry->conn, opt->svr_address, opt->svr_port);
 	}
